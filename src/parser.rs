--- conflicted
+++ resolved
@@ -189,8 +189,7 @@
         assert_eq!(self.cur().kind, &TokenKind::If);
         self.next();
         let condition = self.parse_expr();
-<<<<<<< HEAD
-        let then_scope = self.parse_scope_new();
+        let then_scope = self.parse_scope();
         let else_scope = if let TokenKind::Else = self.cur().kind {
             match self.next().kind {
                 TokenKind::If => {
@@ -199,14 +198,7 @@
                     self.builder.end_scope(&[], if_expr);
                     Some(scope)
                 },
-                TokenKind::OpenCurly => Some(self.parse_scope_new()),
-=======
-        let then_expr = self.parse_scope_expr();
-        let else_expr = if let TokenKind::Else = self.cur().kind {
-            match self.next().kind {
-                TokenKind::If => self.parse_if(),
-                TokenKind::OpenCurly => self.parse_scope_expr(),
->>>>>>> ee142f9b
+                TokenKind::OpenCurly => Some(self.parse_scope()),
                 _ => panic!("Expected '{' or 'if' after 'else'"),
             }
         } else {
