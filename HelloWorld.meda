<<<<<<< HEAD
fn do_something_really_cool(n: u32) {
    foo := if n > 2 {
        n
    } else {
        76
=======
fn do_something_really_cool {
    foo := if 5 < 2 {
        2
    } else {
        89
>>>>>>> ee142f9b
    }
}<|MERGE_RESOLUTION|>--- conflicted
+++ resolved
@@ -1,15 +1,7 @@
-<<<<<<< HEAD
-fn do_something_really_cool(n: u32) {
-    foo := if n > 2 {
-        n
-    } else {
-        76
-=======
 fn do_something_really_cool {
     foo := if 5 < 2 {
         2
     } else {
         89
->>>>>>> ee142f9b
     }
 }